--- conflicted
+++ resolved
@@ -9,10 +9,6 @@
 from .analysis import analyzer, token_filter, char_filter, tokenizer
 from .faceted_search import *
 
-<<<<<<< HEAD
-VERSION = (2, 2, 0)
-=======
 VERSION = (5, 0, 0)
->>>>>>> 032ddf71
 __version__ = VERSION
 __versionstr__ = '.'.join(map(str, VERSION))